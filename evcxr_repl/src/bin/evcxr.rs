// Copyright 2018 Google Inc.
//
// Licensed under the Apache License, Version 2.0 (the "License");
// you may not use this file except in compliance with the License.
// You may obtain a copy of the License at
//
//     https://www.apache.org/licenses/LICENSE-2.0
//
// Unless required by applicable law or agreed to in writing, software
// distributed under the License is distributed on an "AS IS" BASIS,
// WITHOUT WARRANTIES OR CONDITIONS OF ANY KIND, either express or implied.
// See the License for the specific language governing permissions and
// limitations under the License.

use evcxr;

use colored::*;
use evcxr::{CommandContext, CompilationError, Error};
use rustyline::completion::Completer;
use rustyline::highlight::Highlighter;
use rustyline::hint::{Hinter, HistoryHinter};
use rustyline::{error::ReadlineError, Context, Editor, Helper};
use std::borrow::Cow;
use std::fs;
use std::io;
use std::sync::mpsc;
<<<<<<< HEAD
use syntect::easy::HighlightLines;
use syntect::highlighting::ThemeSet;
use syntect::parsing::SyntaxSet;
use syntect::util::as_24_bit_terminal_escaped;
use syntect::dumps;
=======
use structopt::StructOpt;
>>>>>>> 5e95f39e

const PROMPT: &str = ">> ";

struct Repl {
    command_context: CommandContext,
    ide_mode: bool,
}

fn send_output<T: io::Write + Send + 'static>(channel: mpsc::Receiver<String>, mut output: T) {
    std::thread::spawn(move || {
        while let Ok(line) = channel.recv() {
            if writeln!(output, "{}", line).is_err() {
                break;
            }
        }
    });
}

impl Repl {
    fn new(ide_mode: bool) -> Result<Repl, Error> {
        let (command_context, outputs) = CommandContext::new()?;
        send_output(outputs.stdout, io::stdout());
        send_output(outputs.stderr, io::stderr());
        let mut repl = Repl {
            command_context,
            ide_mode,
        };
        repl.execute(":load_config");
        Ok(repl)
    }

    fn execute(&mut self, to_run: &str) {
        let success = match self.command_context.execute(to_run) {
            Ok(output) => {
                if let Some(text) = output.get("text/plain") {
                    println!("{}", text);
                }
                if let Some(duration) = output.timing {
                    println!("{}", format!("Took {}ms", duration.as_millis()).blue());

                    for phase in output.phases {
                        println!(
                            "{}",
                            format!("  {}: {}ms", phase.name, phase.duration.as_millis()).blue()
                        );
                    }
                }
                true
            }
            Err(evcxr::Error::CompilationErrors(errors)) => {
                self.display_errors(errors);
                false
            }
            Err(err) => {
                eprintln!("{}", format!("{}", err).bright_red());
                false
            }
        };

        if self.ide_mode {
            let success_marker = if success { "\x01" } else { "\x02" };
            print!("{}", success_marker);
        }
    }

    fn display_errors(&mut self, errors: Vec<CompilationError>) {
        for error in errors {
            if error.is_from_user_code() {
                for spanned_message in error.spanned_messages() {
                    if let Some(span) = &spanned_message.span {
                        for _ in 1..span.start_column + PROMPT.len() {
                            print!(" ");
                        }
                        let mut carrots = String::new();
                        for _ in span.start_column..span.end_column {
                            carrots.push('^');
                        }
                        print!("{}", carrots.bright_red());
                        println!(" {}", spanned_message.label.bright_blue());
                    } else {
                        // Our error originates from both user-code and generated
                        // code.
                        println!("{}", spanned_message.label.bright_blue());
                    }
                }
                println!("{}", error.message().bright_red());
                for help in error.help() {
                    println!("{} {}", "help:".bold(), help);
                }
                if let Some(extra_hint) = error.evcxr_extra_hint() {
                    println!("{}", extra_hint);
                }
            } else {
                println!(
                    "A compilation error was found in code we generated.\n\
                     Ideally this should't happen. Type :last_error_json to see details.\n{}",
                    error.rendered()
                );
            }
        }
    }
}

fn readline_direct(prompt: &str) -> rustyline::Result<String> {
    use std::io::Write;

    // Write prompt and flush it to stdout
    let mut stdout = io::stdout();
    stdout.write_all(prompt.as_bytes())?;
    stdout.flush()?;

    let mut line = String::new();
    if io::stdin().read_line(&mut line)? > 0 {
        line = line.replace('\u{2028}', "\n");
        Ok(line)
    } else {
        Err(rustyline::error::ReadlineError::Eof)
    }
}

<<<<<<< HEAD
struct RustHighlighter {
    ps: SyntaxSet,
    ts: ThemeSet,
}

impl RustHighlighter {
    fn new() -> RustHighlighter {
        let ps: SyntaxSet = dumps::from_binary(include_bytes!("../../assets/syntaxes.bin"));
        let ts: ThemeSet = dumps::from_binary(include_bytes!("../../assets/themes.bin"));
        RustHighlighter { ps, ts }
    }

    fn highlight(&self, line: &str, _pos: usize) -> String {
        let syntax = self.ps.find_syntax_by_name("Rust").unwrap();
        let theme = &self.ts.themes["Solarized (dark)"];
        let mut h = HighlightLines::new(syntax, theme);
        as_24_bit_terminal_escaped(&h.highlight(line, &self.ps), false)
    }
}

struct RLHelper {
    highlighter: RustHighlighter,
    hinter: HistoryHinter,
}

impl RLHelper {
    fn new() -> RLHelper {
        RLHelper {
            highlighter: RustHighlighter::new(),
            hinter: HistoryHinter {},
        }
    }
}

impl Highlighter for RLHelper {
    fn highlight<'l>(&self, line: &'l str, pos: usize) -> Cow<'l, str> {
        Cow::Owned(self.highlighter.highlight(line, pos))
    }

    fn highlight_hint<'h>(&self, hint: &'h str) -> Cow<'h, str> {
        Cow::Owned(hint.bright_black().to_string())
    }

    fn highlight_char(&self, _line: &str, _pos: usize) -> bool {
        true
    }
}

impl Hinter for RLHelper {
    fn hint(&self, line: &str, pos: usize, ctx: &Context<'_>) -> Option<String> {
        self.hinter.hint(line, pos, ctx)
    }
}

impl Completer for RLHelper {
    type Candidate = String;
}

impl Helper for RLHelper {}

=======
#[derive(StructOpt, Debug)]
#[structopt(name = "evcxr")]
struct Options {
    #[structopt(long)]
    disable_readline: bool,
    #[structopt(long)]
    ide_mode: bool,
    /// Optimization level (0, 1 or 2)
    #[structopt(long, default_value = "")]
    opt: String,
}

>>>>>>> 5e95f39e
fn main() {
    evcxr::runtime_hook();

    let options = Options::from_args();

    println!("Welcome to evcxr. For help, type :help");
    let mut repl = match Repl::new(options.ide_mode) {
        Ok(c) => c,
        Err(error) => {
            eprintln!("{}", error);
            return;
        }
    };

    repl.command_context.set_opt_level(&options.opt).ok();

    let mut editor = Editor::new();
    editor.set_helper(Some(RLHelper::new()));
    let mut opt_history_file = None;
    let config_dir = evcxr::config_dir();
    if let Some(config_dir) = &config_dir {
        fs::create_dir_all(config_dir).ok();
        let history_file = config_dir.join("history.txt");
        editor.load_history(&history_file).ok();
        opt_history_file = Some(history_file);
    }
    loop {
        let prompt = format!("{}", PROMPT.yellow());
        let readline = if options.disable_readline {
            readline_direct(&prompt)
        } else {
            editor.readline(&prompt)
        };
        match readline {
            Ok(line) => {
                editor.add_history_entry(line.clone());
                repl.execute(&line);
            }
            Err(ReadlineError::Interrupted) => {
                println!("CTRL-C");
            }
            Err(ReadlineError::Eof) => break,
            Err(err) => {
                eprintln!("Error: {:?}", err);
                break;
            }
        }
    }
    if let Some(history_file) = &opt_history_file {
        editor.save_history(&history_file).ok();
    }
}<|MERGE_RESOLUTION|>--- conflicted
+++ resolved
@@ -24,15 +24,12 @@
 use std::fs;
 use std::io;
 use std::sync::mpsc;
-<<<<<<< HEAD
 use syntect::easy::HighlightLines;
 use syntect::highlighting::ThemeSet;
 use syntect::parsing::SyntaxSet;
 use syntect::util::as_24_bit_terminal_escaped;
 use syntect::dumps;
-=======
 use structopt::StructOpt;
->>>>>>> 5e95f39e
 
 const PROMPT: &str = ">> ";
 
@@ -153,7 +150,6 @@
     }
 }
 
-<<<<<<< HEAD
 struct RustHighlighter {
     ps: SyntaxSet,
     ts: ThemeSet,
@@ -214,7 +210,6 @@
 
 impl Helper for RLHelper {}
 
-=======
 #[derive(StructOpt, Debug)]
 #[structopt(name = "evcxr")]
 struct Options {
@@ -227,7 +222,6 @@
     opt: String,
 }
 
->>>>>>> 5e95f39e
 fn main() {
     evcxr::runtime_hook();
 
